#!/bin/bash

set -e
set +h
set -u

BASEDIR=$(dirname $(readlink -f $0))

LFS="$(pwd)/tree"
tools="$LFS/tools"

buildwhat="$1"

export LC_ALL=C

if (uname -m | grep arm) >/dev/null; then
    export LFS_TGT=$(uname -m)-lfs-linux-gnueabi
else
    export LFS_TGT=$(uname -m)-lfs-linux-gnu
fi

HOST_CAT=`which cat`
HOST_CP=`which cp`
HOST_MKDIR=`which mkdir`
HOST_CHMOD=`which chmod`

export CCACHE_DIR="/var/tmp/ccache"
export PATH="$tools/lib/ccache:$tools/bin:$tools/sbin:/usr/lib/ccache:/usr/bin:/bin"

<<<<<<< HEAD
=======
download()
{
    basename=$(basename "$1")
    if [ ! -e "$sources/$basename" ]
    then
        echo "Downloading $1 to $basename"
        wget -O temp.download "$1"
        mv temp.download "$sources/$basename"
    fi
}


download_all()
{
    while read url
    do
        download "$url"
    done < "$BASEDIR/wget-list"
}


unpack()
{
    if [ ! -e "$sources/$1" ]
    then
        echo "Unpacking" "$sources/$1"*.tar.*
        time tar -C "$sources" -xhf "$sources/$1"*.tar.*
    fi
}


>>>>>>> 5c52cf73
pass1_directories()
{
    $HOST_MKDIR -p "$LFS"

    $HOST_MKDIR -p "$tools"
    $HOST_MKDIR -p "$tools/bin"
    $HOST_MKDIR -p "$tools/lib"
    [ -h "$tools/sbin" ] || ln -sf "bin" "$tools/sbin"
    [ -h "$tools/lib64" ] || ln -sf "lib" "$tools/lib64"
    [ -h "$tools/libexec" ] || ln -sf "lib" "$tools/libexec"

    [ -e "$LFS/proc" ] || $HOST_MKDIR -p "$LFS/proc"
    [ -e "$LFS/sys" ] || $HOST_MKDIR -p "$LFS/sys"
    [ -e "$LFS/tmp" ] || $HOST_MKDIR -p "$LFS/tmp"
    [ -e "$LFS/dev" ] || $HOST_MKDIR -p "$LFS/dev"
    [ -e "$LFS/dev/console" ] || \
        mknod -m 600 "$LFS/dev/console" c 5 1
    [ -e "$LFS/dev/null" ] || mknod -m 666 "$LFS/dev/null" c 1 3
    [ -e "$LFS/dev/random" ] || mknod -m 644 "$LFS/dev/random" c 1 8
    [ -e "$LFS/dev/urandom" ] || \
        mknod -m 644 "$LFS/dev/urandom" c 1 9
}

pass1_ccache()
{
    echo "Building ccache"
    if [ ! -e "$tools/bin/ccache" ]
    then
        unpack ccache-3.1.7
        cd "$sources/ccache-3.1.7"
        ./configure --prefix="$tools"
        make -j1
        make install

        mkdir "$tools/lib/ccache"
        for name in cc c++ gcc gcc-4.6.1 g++ g++-4.6.1; do
            ln -s "$tools/bin/ccache" "$tools/lib/ccache/$name"
            ln -s "$tools/bin/ccache" "$tools/lib/ccache/$LFS_TGT-$name"
        done

        rm -rf "$sources/ccache-3.1.7"
    fi
}

pass1_get_sources_with_morph()
{
    cd $LFS/baserock/gits/morph
    $HOST_MKDIR -p $LFS/baserock/cache
    export PATH="/usr/bin:/bin:$tools/bin:$tools/sbin"
    while ! python ./morph --verbose update-gits \
        morphs rm/morph-pass1 bootstrap-pass1.morph \
        --cachedir=$LFS/baserock/cache \
        --log=$LFS/baserock/morph.log \
        --dump-memory-profile=none \
        --keep-path \
        --bundle-server="$GIT_BUNDLES"
    do
        echo eeekk try again
    done
}

pass1_build_with_morph()
{
    cd $LFS/baserock/gits/morph
    $HOST_MKDIR -p $LFS/baserock/cache
    $HOST_MKDIR -p $LFS/tmp
    export PATH="/usr/bin:/bin:$tools/bin:$tools/sbin"
    python ./morph --verbose build \
        morphs rm/morph-pass1 bootstrap-pass1.morph \
        --no-git-update \
        --no-distcc \
        --bootstrap \
        --cachedir=$LFS/baserock/cache \
        --tempdir=$LFS/tmp \
        --log=$LFS/baserock/morph.log \
        --dump-memory-profile=none \
        --keep-path \
        --prefix="$tools" \
        --toolchain-target="$LFS_TGT"
}

pass2_get_morph()
{
    echo "Get morph"
    if [ ! -e "$LFS/baserock/gits" ]
    then
        $HOST_MKDIR -p "$LFS/baserock/gits"
        cp -al "$HOME/baserock/gits/morph" "$LFS/baserock/gits/morph"
    fi
}


pass2_prepare_for_chroot()
{
    echo "Preparing $LFS for chroot"
    cd "$LFS"
    if [ ! -h "$LFS/$LFS" ]
    then
        $HOST_MKDIR -p "$LFS/$LFS"
        /bin/rmdir "$LFS/$LFS"
        /bin/ln -s / "$LFS/$LFS"
    fi

    if [ ! -d "$LFS/etc" ]
    then
        mkdir -p "$LFS/etc"
        chmod 777 "$LFS/etc"
        touch "$LFS/etc/ld.so.conf"
        chmod 666 "$LFS/etc/ld.so.conf"
        cat <<EOF > "$LFS/etc/ld.so.conf"
/lib64
/lib
/usr/lib64
/usr/lib
EOF
    fi
    
#    $HOST_MKDIR -p "$LFS/etc"
    [ -e "$LFS/etc/passwd" ] || \
        echo 'root::0:0:root:/root:/bin/bash' > "$LFS/etc/passwd"
    [ -e "$LFS/etc/group" ] || echo 'root::0:' > "$LFS/etc/group"

#    [ -e "$LFS/etc/hostname" ] || echo 'baserock-boot' | 
#        /usr/bin/tee "$LFS/etc/hostname" > /dev/null

    # Add symlinks for common locations of specific tools
    # These are needed for #! lines in scripts
    [ -e "$LFS/bin" ] || $HOST_MKDIR -p "$LFS/bin"
    [ -e "$LFS/bin/sh" ] || ln -sf ../tools/bin/bash "$LFS/bin/sh"
    [ -e "$LFS/bin/bash" ] || \
        ln -sf ../tools/bin/bash "$LFS/bin/bash"
    [ -e "$LFS/bin/pwd" ] || ln -sf ../tools/bin/pwd "$LFS/bin/pwd"
    [ -e "$LFS/bin/echo" ] || \
        ln -sf ../tools/bin/echo "$LFS/bin/echo"
    if [ ! -e "$LFS/usr/bin/perl" ]; then
        $HOST_MKDIR -p $LFS/usr/bin
        ln -sf ../../tools/bin/perl "$LFS/usr/bin/perl"
    fi
}


pass2_get_sources_with_morph_in_chroot()
{
    echo "Getting sources with morph"
    cat <<EOF > "$LFS/baserock/build.sh"
#!/tools/bin/bash
set -e
set -x

cd /baserock/gits/morph
mkdir -p /baserock/cache
export PATH="/usr/bin:/bin:$tools/bin:$tools/sbin"
while ! python ./morph --verbose update-gits \
    morphs master foundation.morph \
    morphs master devel-bootstrap.morph \
    morphs master linux-stratum.morph \
        --bootstrap \
        --cachedir=/baserock/cache \
        --log=/baserock/morph.log \
        --dump-memory-profile=none \
        --keep-path \
        --bundle-server="$GIT_BUNDLES"
do
    echo eeekk try again
done
EOF
    $HOST_CHMOD +x "$LFS/baserock/build.sh"
    local do_chroot="$BASEDIR/do-chroot.bash"
    $HOST_CAT <<EOF >"$do_chroot"
#!/bin/bash
trap "umount $LFS/proc $LFS/sys" INT TERM EXIT
set -e
set -x
if ! mount | grep "$LFS/proc" >/dev/null
then
    mount -t proc proc "$LFS/proc"
fi
if ! mount | grep "$LFS/sys" >/dev/null
then
    mount -t sysfs sysfs "$LFS/sys"
fi
$HOST_CP -f /etc/resolv.conf "$LFS/etc/resolv.conf"
/usr/sbin/chroot "$LFS" \\
    /tools/bin/env -i HOME=/baserock TERM=\$TERM \\
    PATH="/bin:/usr/bin:/sbin:/usr/sbin:/tools/bin" \\
    BOOTSTRAP_TOOLS="$LFS/tools" \\
    "\${@-\$SHELL}"
EOF
    $HOST_CHMOD +x "$do_chroot"
    "$do_chroot" /baserock/build.sh
}


pass2_build_with_morph_in_chroot()
{
    echo "Building Baserock with morph"
    cat <<EOF > "$LFS/baserock/build.sh"
#!/tools/bin/bash
set -e
set -x

cd /baserock/gits/morph
mkdir -p /baserock/cache
export PATH="/usr/bin:/bin:$tools/bin:$tools/sbin"
python ./morph --verbose build \
    morphs master foundation.morph \
    morphs master devel-bootstrap.morph \
    morphs master linux-stratum.morph \
        --bootstrap \
        --no-git-update \
        --cachedir=/baserock/cache \
        --log=/baserock/morph.log \
        --dump-memory-profile=none \
        --keep-path \
        --bundle-server="$GIT_BUNDLES"
EOF
    $HOST_CHMOD +x "$LFS/baserock/build.sh"
    local do_chroot="$BASEDIR/do-chroot.bash"
    $HOST_CAT <<EOF >"$do_chroot"
#!/bin/bash
trap "umount $LFS/proc $LFS/sys" INT TERM EXIT
set -e
set -x
if ! mount | grep "$LFS/proc" >/dev/null
then
    mount -t proc proc "$LFS/proc"
fi
if ! mount | grep "$LFS/sys" >/dev/null
then
    mount -t sysfs sysfs "$LFS/sys"
fi
$HOST_CP -f /etc/resolv.conf "$LFS/etc/resolv.conf"
/usr/sbin/chroot "$LFS" \\
    /tools/bin/env -i HOME=/baserock TERM=\$TERM \\
    PATH="/bin:/usr/bin:/sbin:/usr/sbin:/tools/bin" \\
    BOOTSTRAP_TOOLS="$LFS/tools" \\
    "\${@-\$SHELL}"
EOF
    $HOST_CHMOD +x "$do_chroot"
    "$do_chroot" /baserock/build.sh
}

<<<<<<< HEAD
=======

pass2_build_devel_system_outside_chroot()
{
    echo "Building devel system image"

    cd "$LFS/.."
    img="devsys.img"

    $HOST_SUDO qemu-img create -f raw "$img" 1G
    $HOST_SUDO parted -s "$img" mklabel msdos
    $HOST_SUDO parted -s "$img" mkpart primary 0% 100%
    $HOST_SUDO parted -s "$img" set 1 boot on
    $HOST_SUDO install-mbr "$img"
    part=/dev/mapper/$($HOST_SUDO kpartx -av "$img" | 
                       awk '/^add map/ { print $3 }' | 
                       head -n1)
    trap "$HOST_SUDO kpartx -dv $img" INT TERM EXIT
    # mapper may not yet be ready
    while test ! -e "$part"; do :; done
    $HOST_SUDO mkfs -t ext4 "$part"
    mp="$(mktemp -d)"
    $HOST_SUDO mount "$part" "$mp"
    trap "$HOST_SUDO umount $part; $HOST_SUDO kpartx -dv $img" INT TERM EXIT

    for stratum in \
        "$LFS"/baserock/cache/*.stratum.{foundation,linux-stratum,devel}
    do
        $HOST_SUDO tar -C "$mp" -xhf "$stratum"
    done

    cat <<EOF | $HOST_SUDO tee "$mp/etc/fstab"
proc      /proc proc  defaults          0 0
sysfs     /sys  sysfs defaults          0 0
/dev/sda1 /     ext4  errors=remount-ro 0 1
EOF

    cat <<EOF | $HOST_SUDO tee "$mp/extlinux.conf"
default linux
timeout 1

label linux
kernel /vmlinuz
append root=/dev/sda1 init=/sbin/init quiet rw
EOF

    $HOST_SUDO extlinux --install "$mp"
    sync
    sleep 2
}


>>>>>>> 5c52cf73
pass2a_cleanup_at_end()
{
    echo "Remove unnecessary stuff at the end of pass2a"
    rm -f "$LFS/baserock/cache/gits/"*.bndl
}


pass2b_cleanup_at_end()
{
    echo "Remove unnecessary stuff at the end of pass2b"
    rm -rf "$LFS/tools"
    rm -f "$LFS"/baserock/cache/*.chunk.*
}


pass3_remove_tools()
{
    echo "Removing $LFS/tools"
    rm -rf "$LFS/tools"
}

pass3_get_sources_with_morph_in_chroot()
{
    echo "Getting sources with morph"

    # use pass 2 sources as a starting point
    # but the cached chunks may be invalid, so
    # move them away 
    cd "$LFS/baserock/gits/morph"
    if [ ! -e "$LFS/baserock/cache.pass2" ]; then
        mv "$LFS/baserock/cache" "$LFS/baserock/cache.pass2"
        mkdir -p "$LFS/baserock/cache"
        mv "$LFS/baserock/cache.pass2/gits" "$LFS/baserock/cache/gits"
    fi

    cat <<EOF > "$LFS/baserock/build.sh"
#!/bin/bash
set -e
set -x

cd /baserock/gits/morph
while ! python ./morph --verbose update-gits \
    morphs master foundation.morph \
    morphs master devel.morph \
    morphs master linux-stratum.morph \
        --cachedir=/baserock/cache \
        --log=/baserock/morph.log \
        --dump-memory-profile=none \
        --keep-path \
        --bundle-server="$GIT_BUNDLES"
do
    echo eeekk try again
done
EOF
    $HOST_CHMOD +x "$LFS/baserock/build.sh"
    local do_chroot="$BASEDIR/do-chroot.bash"
    $HOST_CAT <<EOF >"$do_chroot"
#!/bin/bash
trap "umount $LFS/proc $LFS/sys" INT TERM EXIT
set -e
set -x
if ! mount | grep "$LFS/proc" >/dev/null
then
    mount -t proc proc "$LFS/proc"
fi
if ! mount | grep "$LFS/sys" >/dev/null
then
    mount -t sysfs sysfs "$LFS/sys"
fi
$HOST_CP -f /etc/resolv.conf "$LFS/etc/resolv.conf"
/usr/sbin/chroot "$LFS" \\
    /usr/bin/env -i HOME=/baserock TERM=\$TERM \\
    PATH="/bin:/usr/bin:/sbin:/usr/sbin" \\
    "\${@-\$SHELL}"
EOF
    $HOST_CHMOD +x "$do_chroot"
    "$do_chroot" /baserock/build.sh
}
pass3_build_with_morph_in_chroot()
{
    echo "Building Baserock with morph"

    cat <<EOF > "$LFS/baserock/build_pass3.sh"
#!/bin/bash
set -e
set -x

export PATH="/usr/bin:/bin"
cd /baserock/gits/morph
python ./morph --verbose build \
    morphs master foundation.morph \
    morphs master devel.morph \
    morphs master linux-stratum.morph \
        --staging-chroot \
        $(for x in $LFS/baserock/cache.pass2/*.stratum.*;  \
            do echo -n "--staging-filler=\"$x\" "; done) \
        --no-git-update \
        --cachedir=/baserock/cache \
        --log=/baserock/morph.log \
        --dump-memory-profile=none \
        --keep-path \
        --bundle-server="$GIT_BUNDLES"
EOF
    $HOST_CHMOD +x "$LFS/baserock/build_pass3.sh"
    local do_chroot="$BASEDIR/do-chroot.bash"
    $HOST_CAT >"$do_chroot" <<EOF
#!/bin/bash
trap "umount $LFS/proc $LFS/sys" INT TERM EXIT
set -e
set -x
if ! mount | grep "$LFS/proc" >/dev/null
then
    mount -t proc proc "$LFS/proc"
fi
if ! mount | grep "$LFS/sys" >/dev/null
then
    mount -t sysfs sysfs "$LFS/sys"
fi
$HOST_CP -f /etc/resolv.conf "$LFS/etc/resolv.conf"
/usr/sbin/chroot "$LFS" \\
    /usr/bin/env -i HOME=/baserock TERM=\$TERM \\
    PATH="/bin:/usr/bin:/sbin:/usr/sbin" \\
    "\${@-\$SHELL}"
EOF
    $HOST_CHMOD +x "$do_chroot"
    "$do_chroot" /baserock/build_pass3.sh
}

echo "Bootstrapping Baserock development environment"
echo "LFS_TGT=$LFS_TGT"

time pass1_directories

case "$buildwhat" in
    pass1a)
        time pass1_get_sources_with_morph
        ;;
    pass1b)
        time pass1_build_with_morph
        ;;
    pass2a)
        time pass2_get_morph
        time pass2_prepare_for_chroot
        time pass2_get_sources_with_morph_in_chroot
        time pass2a_cleanup_at_end
        ;;
    pass2b)
        time pass2_build_with_morph_in_chroot
        time pass2b_cleanup_at_end
        ;;
    pass3a)
        time pass3_remove_tools
        time pass3_get_sources_with_morph_in_chroot
        ;;
    pass3b)
        time pass3_build_with_morph_in_chroot
        ;;
    *)  echo "Usage! (sorry, I'm unhelpful)" 1>&2
        exit 1
        ;;
esac

echo "$buildwhat finished OK"
<|MERGE_RESOLUTION|>--- conflicted
+++ resolved
@@ -27,40 +27,6 @@
 export CCACHE_DIR="/var/tmp/ccache"
 export PATH="$tools/lib/ccache:$tools/bin:$tools/sbin:/usr/lib/ccache:/usr/bin:/bin"
 
-<<<<<<< HEAD
-=======
-download()
-{
-    basename=$(basename "$1")
-    if [ ! -e "$sources/$basename" ]
-    then
-        echo "Downloading $1 to $basename"
-        wget -O temp.download "$1"
-        mv temp.download "$sources/$basename"
-    fi
-}
-
-
-download_all()
-{
-    while read url
-    do
-        download "$url"
-    done < "$BASEDIR/wget-list"
-}
-
-
-unpack()
-{
-    if [ ! -e "$sources/$1" ]
-    then
-        echo "Unpacking" "$sources/$1"*.tar.*
-        time tar -C "$sources" -xhf "$sources/$1"*.tar.*
-    fi
-}
-
-
->>>>>>> 5c52cf73
 pass1_directories()
 {
     $HOST_MKDIR -p "$LFS"
@@ -303,60 +269,6 @@
     "$do_chroot" /baserock/build.sh
 }
 
-<<<<<<< HEAD
-=======
-
-pass2_build_devel_system_outside_chroot()
-{
-    echo "Building devel system image"
-
-    cd "$LFS/.."
-    img="devsys.img"
-
-    $HOST_SUDO qemu-img create -f raw "$img" 1G
-    $HOST_SUDO parted -s "$img" mklabel msdos
-    $HOST_SUDO parted -s "$img" mkpart primary 0% 100%
-    $HOST_SUDO parted -s "$img" set 1 boot on
-    $HOST_SUDO install-mbr "$img"
-    part=/dev/mapper/$($HOST_SUDO kpartx -av "$img" | 
-                       awk '/^add map/ { print $3 }' | 
-                       head -n1)
-    trap "$HOST_SUDO kpartx -dv $img" INT TERM EXIT
-    # mapper may not yet be ready
-    while test ! -e "$part"; do :; done
-    $HOST_SUDO mkfs -t ext4 "$part"
-    mp="$(mktemp -d)"
-    $HOST_SUDO mount "$part" "$mp"
-    trap "$HOST_SUDO umount $part; $HOST_SUDO kpartx -dv $img" INT TERM EXIT
-
-    for stratum in \
-        "$LFS"/baserock/cache/*.stratum.{foundation,linux-stratum,devel}
-    do
-        $HOST_SUDO tar -C "$mp" -xhf "$stratum"
-    done
-
-    cat <<EOF | $HOST_SUDO tee "$mp/etc/fstab"
-proc      /proc proc  defaults          0 0
-sysfs     /sys  sysfs defaults          0 0
-/dev/sda1 /     ext4  errors=remount-ro 0 1
-EOF
-
-    cat <<EOF | $HOST_SUDO tee "$mp/extlinux.conf"
-default linux
-timeout 1
-
-label linux
-kernel /vmlinuz
-append root=/dev/sda1 init=/sbin/init quiet rw
-EOF
-
-    $HOST_SUDO extlinux --install "$mp"
-    sync
-    sleep 2
-}
-
-
->>>>>>> 5c52cf73
 pass2a_cleanup_at_end()
 {
     echo "Remove unnecessary stuff at the end of pass2a"
@@ -435,6 +347,7 @@
     $HOST_CHMOD +x "$do_chroot"
     "$do_chroot" /baserock/build.sh
 }
+
 pass3_build_with_morph_in_chroot()
 {
     echo "Building Baserock with morph"
