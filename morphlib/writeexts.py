# Copyright (C) 2012-2013  Codethink Limited
#
# This program is free software; you can redistribute it and/or modify
# it under the terms of the GNU General Public License as published by
# the Free Software Foundation; version 2 of the License.
#
# This program is distributed in the hope that it will be useful,
# but WITHOUT ANY WARRANTY; without even the implied warranty of
# MERCHANTABILITY or FITNESS FOR A PARTICULAR PURPOSE.  See the
# GNU General Public License for more details.
#
# You should have received a copy of the GNU General Public License along
# with this program; if not, write to the Free Software Foundation, Inc.,
# 51 Franklin Street, Fifth Floor, Boston, MA 02110-1301 USA.


import cliapp
import os
import re
import sys
import time
import tempfile


class WriteExtension(cliapp.Application):

    '''A base class for deployment write extensions.
    
    A subclass should subclass this class, and add a
    ``process_args`` method.
    
    Note that it is not necessary to subclass this class for write
    extensions. This class is here just to collect common code for
    write extensions.
    
    '''
    
    def process_args(self, args):
        raise NotImplementedError()

    def status(self, **kwargs):
        '''Provide status output.
        
        The ``msg`` keyword argument is the actual message,
        the rest are values for fields in the message as interpolated
        by %.
        
        '''
        
        self.output.write('%s\n' % (kwargs['msg'] % kwargs))
    
    def create_local_system(self, temp_root, raw_disk):
        '''Create a raw system image locally.'''
        
        size = self.get_disk_size()
        self.create_raw_disk_image(raw_disk, size)
        try:
            self.mkfs_btrfs(raw_disk)
            mp = self.mount(raw_disk)
        except BaseException:
            sys.stderr.write('Error creating disk image')
            os.remove(raw_disk)
            raise
        try:
            self.create_factory(mp, temp_root)
            self.create_fstab(mp)
            self.create_factory_run(mp)
            if self.bootloader_is_wanted():
                self.install_extlinux(mp)
        except BaseException, e:
            sys.stderr.write('Error creating disk image')
            self.unmount(mp)
            os.remove(raw_disk)
            raise
        else:
            self.unmount(mp)

    def _parse_size(self, size):
        '''Parse a size from a string.
        
        Return size in bytes.
        
        '''

        m = re.match('^(\d+)([kmgKMG]?)$', size)
        if not m:
            return None

        factors = {
            '': 1,
            'k': 1024,
            'm': 1024**2,
            'g': 1024**3,
        }
        factor = factors[m.group(2).lower()]

        return int(m.group(1)) * factor

    def _parse_size_from_environment(self, env_var, default):
        '''Parse a size from an environment variable.'''

        size = os.environ.get(env_var, default)
        bytes = self._parse_size(size)
        if bytes is None:
            raise morphlib.Error('Cannot parse %s value %s' % (env_var, size))
        return bytes

    def get_disk_size(self):
        '''Parse disk size from environment.'''
        return self._parse_size_from_environment('DISK_SIZE', '1G')

    def get_ram_size(self):
        '''Parse RAM size from environment.'''
        return self._parse_size_from_environment('RAM_SIZE', '1G')

    def create_raw_disk_image(self, filename, size):
        '''Create a raw disk image.'''

        self.status(msg='Creating empty disk image')
        with open(filename, 'wb') as f:
            if size > 0:
                f.seek(size-1)
                f.write('\0')

    def mkfs_btrfs(self, location):
        '''Create a btrfs filesystem on the disk.'''
        self.status(msg='Creating btrfs filesystem')
        cliapp.runcmd(['mkfs.btrfs', '-L', 'baserock', location])
        
    def mount(self, location):
        '''Mount the filesystem so it can be tweaked.
        
        Return path to the mount point.
        The mount point is a newly created temporary directory.
        The caller must call self.unmount to unmount on the return value.
        
        '''

        self.status(msg='Mounting filesystem')        
        tempdir = tempfile.mkdtemp()
        cliapp.runcmd(['mount', '-o', 'loop', location, tempdir])
        return tempdir
        
    def unmount(self, mount_point):
        '''Unmount the filesystem mounted by self.mount.
        
        Also, remove the temporary directory.
        
        '''
        
        self.status(msg='Unmounting filesystem')
        cliapp.runcmd(['umount', mount_point])
        os.rmdir(mount_point)

    def create_factory(self, real_root, temp_root):
        '''Create the default "factory" system.'''

        factory = os.path.join(real_root, 'factory')

        self.status(msg='Creating factory subvolume')
        cliapp.runcmd(['btrfs', 'subvolume', 'create', factory])
        self.status(msg='Copying files to factory subvolume')
        cliapp.runcmd(['cp', '-a', temp_root + '/.', factory + '/.'])

        # The kernel needs to be on the root volume.
        self.status(msg='Copying boot directory to root subvolume')
        factory_boot = os.path.join(factory, 'boot')
        root_boot = os.path.join(real_root, 'boot')
        cliapp.runcmd(['cp', '-a', factory_boot, root_boot])
        
    def create_factory_run(self, real_root):
        '''Create the 'factory-run' snapshot.'''

        self.status(msg='Creating factory-run subvolume')
        factory = os.path.join(real_root, 'factory')
        factory_run = factory + '-run'
        cliapp.runcmd(
            ['btrfs', 'subvolume', 'snapshot', factory, factory_run])

    def create_fstab(self, real_root):
        '''Create an fstab.'''

        self.status(msg='Creating fstab')
        fstab = os.path.join(real_root, 'factory', 'etc', 'fstab')

        if os.path.exists(fstab):
            with open(fstab, 'r') as f:
                contents = f.read()
        else:
            contents = ''

        got_root = False
        for line in contents.splitlines():
            words = line.split()
            if len(words) >= 2 and not words[0].startswith('#'):
                got_root = got_root or words[1] == '/'

        if not got_root:
            contents += '\n/dev/sda  /  btrfs defaults,rw,noatime 0 1\n'

        with open(fstab, 'w') as f:
            f.write(contents)

    def install_extlinux(self, real_root):
        '''Install extlinux on the newly created disk image.'''

        self.status(msg='Creating extlinux.conf')
        config = os.path.join(real_root, 'extlinux.conf')
        with open(config, 'w') as f:
            f.write('default linux\n')
            f.write('timeout 1\n')
            f.write('label linux\n')
            f.write('kernel /boot/vmlinuz\n')
            f.write('append root=/dev/sda rootflags=subvol=factory-run '
                    'init=/sbin/init rw\n')

        self.status(msg='Installing extlinux')
        cliapp.runcmd(['extlinux', '--install', real_root])

        # FIXME this hack seems to be necessary to let extlinux finish
        cliapp.runcmd(['sync'])
        time.sleep(2)

    def parse_attach_disks(self):
        '''Parse $ATTACH_DISKS into list of disks to attach.'''

        if 'ATTACH_DISKS' in os.environ:
            s = os.environ['ATTACH_DISKS']
            return s.split(':')
        else:
            return []

<<<<<<< HEAD
    def bootloader_is_wanted(self):
        '''Does the user request a bootloader?

        The user may set $BOOTLOADER to yes, no, or auto. If not
        set, auto is the default and means that the bootloader will
        be installed on x86-32 and x86-64, but not otherwise.

        '''

        def is_x86(arch):
            return (arch == 'x86_64' or
                    (arch.startswith('i') and arch.endswith('86')))

        value = os.environ.get('BOOTLOADER', 'auto')
        if value == 'auto':
            if is_x86(os.uname()[-1]):
                value = 'yes'
            else:
                value = 'no'

        return value == 'yes'
=======
    def parse_autostart(self):
        '''Parse $AUTOSTART to determine if VMs should be started.'''

        autostart = os.environ.get('AUTOSTART', 'no')
        if autostart == 'no':
            return False
        elif autostart == 'yes':
            return True
        else:
            raise cliapp.AppException('Unexpected value for AUTOSTART: %s' %
                                      autostart)
>>>>>>> 1b2f2013
<|MERGE_RESOLUTION|>--- conflicted
+++ resolved
@@ -230,7 +230,6 @@
         else:
             return []
 
-<<<<<<< HEAD
     def bootloader_is_wanted(self):
         '''Does the user request a bootloader?
 
@@ -252,7 +251,7 @@
                 value = 'no'
 
         return value == 'yes'
-=======
+
     def parse_autostart(self):
         '''Parse $AUTOSTART to determine if VMs should be started.'''
 
@@ -263,5 +262,4 @@
             return True
         else:
             raise cliapp.AppException('Unexpected value for AUTOSTART: %s' %
-                                      autostart)
->>>>>>> 1b2f2013
+                                      autostart)