# Copyright (C) 2012-2014  Codethink Limited
#
# This program is free software; you can redistribute it and/or modify
# it under the terms of the GNU General Public License as published by
# the Free Software Foundation; version 2 of the License.
#
# This program is distributed in the hope that it will be useful,
# but WITHOUT ANY WARRANTY; without even the implied warranty of
# MERCHANTABILITY or FITNESS FOR A PARTICULAR PURPOSE.  See the
# GNU General Public License for more details.
#
# You should have received a copy of the GNU General Public License along
# with this program; if not, write to the Free Software Foundation, Inc.,
# 51 Franklin Street, Fifth Floor, Boston, MA 02110-1301 USA.


import logging
import os
import shutil
import stat
import cliapp
from urlparse import urlparse
import tempfile

import morphlib


class StagingArea(object):

    '''Represent the staging area for building software.

    The staging area is a temporary directory. In normal operation the build
    dependencies of the artifact being built are installed into the staging
    area and then 'chroot' is used to isolate the build processes from the host
    system. Chunks built in 'test' or 'build-essential' mode have an empty
    staging area and are allowed to use the tools of the host.

    '''

    _base_path = ['/sbin', '/usr/sbin', '/bin', '/usr/bin']

    def __init__(self, app, dirname, build_env, use_chroot=True, extra_env={},
                 extra_path=[]):
        self._app = app
        self.dirname = dirname
        self.builddirname = None
        self.destdirname = None
        self._bind_readonly_mount = None

        self.use_chroot = use_chroot
        self.env = build_env.env
        self.env.update(extra_env)

        if use_chroot:
            path = extra_path + build_env.extra_path + self._base_path
        else:
            rel_path = extra_path + build_env.extra_path
            full_path = [os.path.normpath(dirname + p) for p in rel_path]
            path = full_path + os.environ['PATH'].split(':')
        self.env['PATH'] = ':'.join(path)

    # Wrapper to be overridden by unit tests.
    def _mkdir(self, dirname):  # pragma: no cover
        os.makedirs(dirname)

    def _dir_for_source(self, source, suffix):
        dirname = os.path.join(self.dirname,
                               '%s.%s' % (str(source.name), suffix))
        self._mkdir(dirname)
        return dirname

    def builddir(self, source):
        '''Create a build directory for a given source project.

        Return path to directory.

        '''

        return self._dir_for_source(source, 'build')

    def destdir(self, source):
        '''Create an installation target directory for a given source project.

        This is meant to be used as $DESTDIR when installing chunks.
        Return path to directory.

        '''

        return self._dir_for_source(source, 'inst')

    def relative(self, filename):
        '''Return a filename relative to the staging area.'''

        if not self.use_chroot:
            return filename

        dirname = self.dirname
        if not dirname.endswith('/'):
            dirname += '/'

        assert filename.startswith(dirname)
        return filename[len(dirname) - 1:]  # include leading slash

    def hardlink_all_files(self, srcpath, destpath): # pragma: no cover
        '''Hardlink every file in the path to the staging-area

        If an exception is raised, the staging-area is indeterminate.

        '''

        file_stat = os.lstat(srcpath)
        mode = file_stat.st_mode

        if stat.S_ISDIR(mode):
            # Ensure directory exists in destination, then recurse.
            if not os.path.lexists(destpath):
                os.makedirs(destpath)
            dest_stat = os.stat(os.path.realpath(destpath))
            if not stat.S_ISDIR(dest_stat.st_mode):
                raise IOError('Destination not a directory. source has %s'
                              ' destination has %s' % (srcpath, destpath))

            for entry in os.listdir(srcpath):
                self.hardlink_all_files(os.path.join(srcpath, entry),
                                        os.path.join(destpath, entry))
        elif stat.S_ISLNK(mode):
            # Copy the symlink.
            if os.path.lexists(destpath):
                os.remove(destpath)
            os.symlink(os.readlink(srcpath), destpath)

        elif stat.S_ISREG(mode):
            # Hardlink the file.
            if os.path.lexists(destpath):
                os.remove(destpath)
            os.link(srcpath, destpath)

        elif stat.S_ISCHR(mode) or stat.S_ISBLK(mode):
            # Block or character device. Put contents of st_dev in a mknod.
            if os.path.lexists(destpath):
                os.remove(destpath)
            os.mknod(destpath, file_stat.st_mode, file_stat.st_rdev)
            os.chmod(destpath, file_stat.st_mode)

        else:
            # Unsupported type.
            raise IOError('Cannot extract %s into staging-area. Unsupported'
                          ' type.' % srcpath)

    def install_artifact(self, handle):
        '''Install a build artifact into the staging area.

        We access the artifact via an open file handle. For now, we assume
        the artifact is a tarball.

        '''

        chunk_cache_dir = os.path.join(self._app.settings['tempdir'], 'chunks')
        unpacked_artifact = os.path.join(
            chunk_cache_dir, os.path.basename(handle.name) + '.d')
        if not os.path.exists(unpacked_artifact):
            self._app.status(
                msg='Unpacking chunk from cache %(filename)s',
                filename=os.path.basename(handle.name))
            savedir = tempfile.mkdtemp(dir=chunk_cache_dir)
            try:
                morphlib.bins.unpack_binary_from_file(
                    handle, savedir + '/')
            except BaseException, e: # pragma: no cover
                shutil.rmtree(savedir)
                raise
            # TODO: This rename is not concurrency safe if two builds are
            #       extracting the same chunk, one build will fail because
            #       the other renamed its tempdir here first.
            os.rename(savedir, unpacked_artifact)

        if not os.path.exists(self.dirname):
            self._mkdir(self.dirname)

        self.hardlink_all_files(unpacked_artifact, self.dirname)

    def remove(self):
        '''Remove the entire staging area.

        Do not expect anything with the staging area to work after this
        method is called. Be careful about calling this method if
        the filesystem root directory was given as the dirname.

        '''

        shutil.rmtree(self.dirname)

    to_mount_in_staging = (
        ('dev/shm', 'tmpfs', 'none'),
    )
    to_mount_in_bootstrap = ()

    def ccache_dir(self, source): #pragma: no cover
        ccache_dir = self._app.settings['compiler-cache-dir']
        if not os.path.isdir(ccache_dir):
            os.makedirs(ccache_dir)
        # Get a path for the repo's ccache
        ccache_url = source.repo.url
        ccache_path = urlparse(ccache_url).path
        ccache_repobase = os.path.basename(ccache_path)
        if ':' in ccache_repobase: # the basename is a repo-alias
            resolver = morphlib.repoaliasresolver.RepoAliasResolver(
                self._app.settings['repo-alias'])
            ccache_url = resolver.pull_url(ccache_repobase)
            ccache_path = urlparse(ccache_url).path
            ccache_repobase = os.path.basename(ccache_path)
        if ccache_repobase.endswith('.git'):
            ccache_repobase = ccache_repobase[:-len('.git')]

        ccache_repodir = os.path.join(ccache_dir, ccache_repobase)
        # Make sure that directory exists
        if not os.path.isdir(ccache_repodir):
            os.mkdir(ccache_repodir)
        # Get the destination path
        ccache_destdir= os.path.join(self.dirname, 'tmp', 'ccache')
        # Make sure that the destination exists. We'll create /tmp if necessary
        # to avoid breaking when faced with an empty staging area.
        if not os.path.isdir(ccache_destdir):
            os.makedirs(ccache_destdir)
        return ccache_repodir

    def chroot_open(self, source, setup_mounts): # pragma: no cover
        '''Setup staging area for use as a chroot.'''

        assert self.builddirname == None and self.destdirname == None

        builddir = self.builddir(source)
        destdir = self.destdir(source)
        self.builddirname = builddir
        self.destdirname = destdir

        return builddir, destdir

    def chroot_close(self): # pragma: no cover
        '''Undo changes by chroot_open.

        This should be called after the staging area is no longer needed.

        '''
        # No cleanup is currently required
        pass

    def runcmd(self, argv, **kwargs):  # pragma: no cover
        '''Run a command in a chroot in the staging area.'''
        assert 'env' not in kwargs
        kwargs['env'] = dict(self.env)
        if 'extra_env' in kwargs:
            kwargs['env'].update(kwargs['extra_env'])
            del kwargs['extra_env']

        ccache_dir = kwargs.pop('ccache_dir', None)

        chroot_dir = self.dirname if self.use_chroot else '/'
        temp_dir = kwargs["env"].get("TMPDIR", "/tmp")

        staging_dirs = [self.builddirname, self.destdirname]
        if self.use_chroot:
            staging_dirs += ["dev", "proc", temp_dir.lstrip('/')]
        do_not_mount_dirs = [os.path.join(self.dirname, d)
                             for d in staging_dirs]
        if not self.use_chroot:
            do_not_mount_dirs += [temp_dir]
        logging.debug("Not mounting dirs %r" % do_not_mount_dirs)

        mount_proc = self.use_chroot
        if ccache_dir and not self._app.settings['no-ccache']:
            ccache_target = os.path.join(
                    self.dirname, kwargs['env']['CCACHE_DIR'].lstrip('/'))
            binds = ((ccache_dir, ccache_target),)
        else:
            binds = ()

<<<<<<< HEAD
        container_config=dict(
            cwd=kwargs.pop('cwd', '/'),
            root=chroot_dir,
            mounts=self.to_mount,
            binds=binds,
            mount_proc=mount_proc,
            writable_paths=do_not_mount_dirs)

        cmdline = morphlib.util.containerised_cmdline(
            argv, **container_config)

        if kwargs.get('logfile') != None:
            logfile = kwargs.pop('logfile')
            teecmd = ['tee', '-a', logfile]
            exit, out, err = self._app.runcmd_unchecked(
                cmdline, teecmd, **kwargs)
        else:
            exit, out, err = self._app.runcmd_unchecked(cmdline, **kwargs)

        if exit == 0:
            return out
        else:
            logging.debug('Command returned code %i', exit)
            msg = morphlib.util.error_message_for_containerised_commandline(
                argv, err, container_config)
            raise cliapp.AppException(
                'In staging area %s: %s' % (self._failed_location(), msg))

    def _failed_location(self):  # pragma: no cover
        '''Path this staging area will be moved to if an error occurs.'''
        return os.path.join(self._app.settings['tempdir'], 'failed',
                            os.path.basename(self.dirname))
=======
        if self.use_chroot:
            mounts = self.to_mount_in_staging
        else:
            mounts = [(os.path.join(self.dirname, target), type, source)
                       for target, type, source in self.to_mount_in_bootstrap]
        cmdline = morphlib.util.containerised_cmdline(
                    argv, cwd=kwargs.pop('cwd', '/'),
                    root=chroot_dir, mounts=mounts,
                    binds=binds, mount_proc=mount_proc,
                    writable_paths=do_not_mount_dirs)
        try:
            if kwargs.get('logfile') != None:
                logfile = kwargs.pop('logfile')
                teecmd = ['tee', '-a', logfile]
                return self._app.runcmd(cmdline, teecmd, **kwargs)
            else:
                return self._app.runcmd(cmdline, **kwargs)
        except cliapp.AppException as e:
            raise cliapp.AppException('In staging area %s: running '
                                      'command \'%s\' failed.' % 
                                      (self.dirname, ' '.join(argv)))
>>>>>>> d5c95a62

    def abort(self): # pragma: no cover
        '''Handle what to do with a staging area in the case of failure.
           This may either remove it or save it for later inspection.
        '''
        # TODO: when we add the option to throw away failed builds,
        #       hook it up here

        dest_dir = self._failed_location()
        os.rename(self.dirname, dest_dir)
        self.dirname = dest_dir
<|MERGE_RESOLUTION|>--- conflicted
+++ resolved
@@ -267,7 +267,13 @@
             do_not_mount_dirs += [temp_dir]
         logging.debug("Not mounting dirs %r" % do_not_mount_dirs)
 
+        if self.use_chroot:
+            mounts = self.to_mount_in_staging
+        else:
+            mounts = [(os.path.join(self.dirname, target), type, source)
+                       for target, type, source in self.to_mount_in_bootstrap]
         mount_proc = self.use_chroot
+
         if ccache_dir and not self._app.settings['no-ccache']:
             ccache_target = os.path.join(
                     self.dirname, kwargs['env']['CCACHE_DIR'].lstrip('/'))
@@ -275,13 +281,12 @@
         else:
             binds = ()
 
-<<<<<<< HEAD
         container_config=dict(
             cwd=kwargs.pop('cwd', '/'),
             root=chroot_dir,
-            mounts=self.to_mount,
+            mounts=mounts,
+            mount_proc=mount_proc,
             binds=binds,
-            mount_proc=mount_proc,
             writable_paths=do_not_mount_dirs)
 
         cmdline = morphlib.util.containerised_cmdline(
@@ -308,29 +313,6 @@
         '''Path this staging area will be moved to if an error occurs.'''
         return os.path.join(self._app.settings['tempdir'], 'failed',
                             os.path.basename(self.dirname))
-=======
-        if self.use_chroot:
-            mounts = self.to_mount_in_staging
-        else:
-            mounts = [(os.path.join(self.dirname, target), type, source)
-                       for target, type, source in self.to_mount_in_bootstrap]
-        cmdline = morphlib.util.containerised_cmdline(
-                    argv, cwd=kwargs.pop('cwd', '/'),
-                    root=chroot_dir, mounts=mounts,
-                    binds=binds, mount_proc=mount_proc,
-                    writable_paths=do_not_mount_dirs)
-        try:
-            if kwargs.get('logfile') != None:
-                logfile = kwargs.pop('logfile')
-                teecmd = ['tee', '-a', logfile]
-                return self._app.runcmd(cmdline, teecmd, **kwargs)
-            else:
-                return self._app.runcmd(cmdline, **kwargs)
-        except cliapp.AppException as e:
-            raise cliapp.AppException('In staging area %s: running '
-                                      'command \'%s\' failed.' % 
-                                      (self.dirname, ' '.join(argv)))
->>>>>>> d5c95a62
 
     def abort(self): # pragma: no cover
         '''Handle what to do with a staging area in the case of failure.
