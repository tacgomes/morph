# Copyright (C) 2012  Codethink Limited
#
# This program is free software; you can redistribute it and/or modify
# it under the terms of the GNU General Public License as published by
# the Free Software Foundation; version 2 of the License.
#
# This program is distributed in the hope that it will be useful,
# but WITHOUT ANY WARRANTY; without even the implied warranty of
# MERCHANTABILITY or FITNESS FOR A PARTICULAR PURPOSE.  See the
# GNU General Public License for more details.
#
# You should have received a copy of the GNU General Public License along
# with this program; if not, write to the Free Software Foundation, Inc.,
# 51 Franklin Street, Fifth Floor, Boston, MA 02110-1301 USA.


import cliapp
import copy
import glob
import json
import logging
import os
import shutil
import socket
import tempfile
import time
import urlparse
import uuid

import morphlib


class BranchAndMergePlugin(cliapp.Plugin):

    def __init__(self):
        # Start recording changes.
        self.init_changelog()

    def enable(self):
        self.app.add_subcommand('init', self.init, arg_synopsis='[DIR]')
        self.app.add_subcommand('workspace', self.workspace,
                                arg_synopsis='')
        self.app.add_subcommand('branch', self.branch,
                                arg_synopsis='REPO NEW [OLD]')
        self.app.add_subcommand('checkout', self.checkout,
                                arg_synopsis='REPO BRANCH')
        self.app.add_subcommand('show-system-branch', self.show_system_branch,
                                arg_synopsis='')
        self.app.add_subcommand('show-branch-root', self.show_branch_root,
                                arg_synopsis='')
        self.app.add_subcommand('merge', self.merge,
                                arg_synopsis='BRANCH')
        self.app.add_subcommand('edit', self.edit,
                                arg_synopsis='SYSTEM STRATUM [CHUNK]')
        self.app.add_subcommand('petrify', self.petrify)
        self.app.add_subcommand('unpetrify', self.unpetrify)
        self.app.add_subcommand('build', self.build,
                                arg_synopsis='SYSTEM')
        self.app.add_subcommand('foreach', self.foreach,
                                arg_synopsis='COMMAND')

    def disable(self):
        pass

    def init_changelog(self):
        self.changelog = {}

    def log_change(self, repo, text):
        if not repo in self.changelog:
            self.changelog[repo] = []
        self.changelog[repo].append(text)

    def print_changelog(self, title, early_keys=[]):
        if self.changelog and self.app.settings['verbose']:
            msg = '\n%s:\n\n' % title
            keys = [x for x in early_keys if x in self.changelog]
            keys.extend([x for x in self.changelog if x not in early_keys])
            for key in keys:
                messages = self.changelog[key]
                msg += '  %s:\n' % key
                msg += '\n'.join(['    %s' % x for x in messages])
                msg += '\n\n'
            self.app.output.write(msg)

    @staticmethod
    def deduce_workspace():
        dirname = os.getcwd()
        while dirname != '/':
            dot_morph = os.path.join(dirname, '.morph')
            if os.path.isdir(dot_morph):
                return dirname
            dirname = os.path.dirname(dirname)
        raise cliapp.AppException("Can't find the workspace directory")

    def deduce_system_branch(self):
        # 1. Deduce the workspace. If this fails, we're not inside a workspace.
        workspace = self.deduce_workspace()

        # 2. We're in a workspace. Check if we're inside a system branch.
        #    If we are, return its name.
        dirname = os.getcwd()
        while dirname != workspace and dirname != '/':
            if os.path.isdir(os.path.join(dirname, '.morph-system-branch')):
                branch_name = self.get_branch_config(dirname, 'branch.name')
                return branch_name, dirname
            dirname = os.path.dirname(dirname)

        # 3. We're in a workspace but not inside a branch. Try to find a
        #    branch directory in the directories below the current working
        #    directory. Avoid ambiguity by only recursing deeper if there
        #    is only one subdirectory.
        for dirname in self.walk_special_directories(
                os.getcwd(), special_subdir='.morph-system-branch',
                max_subdirs=1):
            branch_name = self.get_branch_config(dirname, 'branch.name')
            return branch_name, dirname

        raise cliapp.AppException("Can't find the system branch directory")

    def find_repository(self, branch_dir, repo):
        for dirname in self.walk_special_directories(branch_dir,
                                                     special_subdir='.git'):
            original_repo = self.get_repo_config(dirname, 'morph.repository')
            if repo == original_repo:
                return dirname
        return None

    def find_system_branch(self, workspace, branch_name):
        for dirname in self.walk_special_directories(
                workspace, special_subdir='.morph-system-branch'):
            branch = self.get_branch_config(dirname, 'branch.name')
            if branch_name == branch:
                return dirname
        return None

    def set_branch_config(self, branch_dir, option, value):
        filename = os.path.join(branch_dir, '.morph-system-branch', 'config')
        self.app.runcmd(['git', 'config', '-f', filename, option, value])

    def get_branch_config(self, branch_dir, option):
        filename = os.path.join(branch_dir, '.morph-system-branch', 'config')
        value = self.app.runcmd(['git', 'config', '-f', filename, option])
        return value.strip()

    def set_repo_config(self, repo_dir, option, value):
        self.app.runcmd(['git', 'config', option, value], cwd=repo_dir)

    def get_repo_config(self, repo_dir, option):
        value = self.app.runcmd(['git', 'config', option], cwd=repo_dir)
        return value.strip()

    def get_uncommitted_changes(self, repo_dir, env={}):
        status = self.app.runcmd(['git', 'status', '--porcelain'],
                                 cwd=repo_dir, env=env)
        changes = []
        for change in status.strip().splitlines():
            xy, paths = change.strip().split(' ', 1)
            if xy != '??':
                changes.append(paths.split()[0])
        return changes

    def resolve_ref(self, repodir, ref):
        try:
            return self.app.runcmd(['git', 'show-ref', ref],
                                   cwd=repodir).split()[0]
        except:
            return None

    def resolve_reponame(self, reponame):
        '''Return the full pull URL of a reponame.'''

        resolver = morphlib.repoaliasresolver.RepoAliasResolver(
            self.app.settings['repo-alias'])
        return resolver.pull_url(reponame)

    def clone_to_directory(self, dirname, reponame, ref):
        '''Clone a repository below a directory.

        As a side effect, clone it into the local repo cache.

        '''

        # Setup.
        cache = morphlib.util.new_repo_caches(self.app)[0]
        resolver = morphlib.repoaliasresolver.RepoAliasResolver(
            self.app.settings['repo-alias'])

        # Get the repository into the cache; make sure it is up to date.
<<<<<<< HEAD
        self.app.status(msg='Updating git repository %(reponame)s',
=======
        self.app.status(msg='Updating git repository %(reponame)s in cache',
>>>>>>> c03e6531
                        reponame=reponame)
        repo = cache.cache_repo(reponame)
        if not self.app.settings['no-git-update']:
            repo.update()

        # Make sure the parent directories needed for the repo dir exist.
        parent_dir = os.path.dirname(dirname)
        if not os.path.exists(parent_dir):
            os.makedirs(parent_dir)

        # Clone it from cache to target directory.
        repo.clone_checkout(ref, os.path.abspath(dirname))

        # Remember the repo name we cloned from in order to be able
        # to identify the repo again later using the same name, even
        # if the user happens to rename the directory.
        self.set_repo_config(dirname, 'morph.repository', reponame)

        # Create a UUID for the clone. We will use this for naming
        # temporary refs, e.g. for building.
        self.set_repo_config(dirname, 'morph.uuid', uuid.uuid4().hex)

        # Set the origin to point at the original repository.
        morphlib.git.set_remote(self.app.runcmd, dirname, 'origin', repo.url)

        # Add push url rewrite rule to .git/config.
        self.set_repo_config(
                dirname, 'url.%s.pushInsteadOf' % resolver.push_url(reponame),
                resolver.pull_url(reponame))

        self.app.runcmd(['git', 'remote', 'update'], cwd=dirname)

    def load_morphology(self, repo_dir, name, ref=None):
        if ref is None:
            filename = os.path.join(repo_dir, '%s.morph' % name)
            with open(filename) as f:
                text = f.read()
        else:
            ref = morphlib.git.find_first_ref(self.app.runcmd, repo_dir, ref)
            try:
                text = self.app.runcmd(['git', 'cat-file', 'blob',
                                       '%s:%s.morph' % (ref, name)],
                                       cwd=repo_dir)
            except cliapp.AppException as e:
                msg = '%s.morph was not found in %s' % (name, repo_dir)
                if ref is not None:
                    msg += ' at ref %s' % ref
                raise cliapp.AppException(msg)
        morphology = morphlib.morph2.Morphology(text)
        return morphology

    @staticmethod
    def save_morphology(repo_dir, name, morphology):
        if not name.endswith('.morph'):
            name = '%s.morph' % name
        if os.path.isabs(name):
            filename = name
        else:
            filename = os.path.join(repo_dir, name)
        filename = os.path.join(repo_dir, '%s' % name)
        with morphlib.savefile.SaveFile(filename, 'w') as f:
            morphology.write_to_file(f)

        if name != morphology['name']:
            logging.warning('%s: morphology "name" should match filename' %
                            filename)

    @staticmethod
    def get_edit_info(morphology_name, morphology, name, collection='strata'):
        try:
            return morphology.lookup_child_by_name(name)
        except KeyError:
            if collection is 'strata':
                raise cliapp.AppException(
                        'Stratum "%s" not found in system "%s"' %
                        (name, morphology_name))
            else:
                raise cliapp.AppException(
                        'Chunk "%s" not found in stratum "%s"' %
                        (name, morphology_name))

    @staticmethod
    def convert_uri_to_path(uri):
        parts = urlparse.urlparse(uri)

        # If the URI path is relative, assume it is an aliased repo (e.g.
        # baserock:morphs). Otherwise assume it is a full URI where we need
        # to strip off the scheme and .git suffix.
        if not os.path.isabs(parts.path):
            return uri
        else:
            path = parts.netloc
            if parts.path.endswith('.git'):
                path = os.path.join(path, parts.path[1:-len('.git')])
            else:
                path = os.path.join(path, parts.path[1:])
            return path

    @staticmethod
    def remove_branch_dir_safe(workspace, branch):
        # This function avoids throwing any exceptions, so it is safe to call
        # inside an 'except' block without altering the backtrace.

        def handle_error(function, path, excinfo):
            logging.warning ("Warning: error while trying to clean up %s: %s" %
                             (path, excinfo))

        branch_dir = os.path.join(workspace, branch)
        shutil.rmtree(branch_dir, onerror=handle_error)

        # Remove parent directories that are empty too, avoiding exceptions
        parent = os.path.dirname(branch_dir)
        while parent != os.path.abspath(workspace):
            if len(os.listdir(parent)) > 0 or os.path.islink(parent):
                break
            os.rmdir(parent)
            parent = os.path.dirname(parent)

    @staticmethod
    def walk_special_directories(root_dir, special_subdir=None, max_subdirs=0):
        assert(special_subdir is not None)
        assert(max_subdirs >= 0)

        visited = set()
        for dirname, subdirs, files in os.walk(root_dir, followlinks=True):
            # Avoid infinite recursion due to symlinks.
            if dirname in visited:
                subdirs[:] = []
                continue
            visited.add(dirname)

            # Check if the current directory has the special subdirectory.
            if special_subdir in subdirs:
                yield dirname

            # Do not recurse into hidden directories.
            subdirs[:] = [x for x in subdirs if not x.startswith('.')]

            # Do not recurse if there is more than the maximum number of
            # subdirectories allowed.
            if max_subdirs > 0 and len(subdirs) > max_subdirs:
                break

    def init(self, args):
        '''Initialize a workspace directory.'''

        if not args:
            args = ['.']
        elif len(args) > 1:
            raise cliapp.AppException('init must get at most one argument')

        dirname = args[0]

        # verify the workspace is empty (and thus, can be used) or
        # create it if it doesn't exist yet
        if os.path.exists(dirname):
            if os.listdir(dirname) != []:
                raise cliapp.AppException('can only initialize empty '
                                          'directory as a workspace: %s' %
                                          dirname)
        else:
            try:
                os.makedirs(dirname)
            except:
                raise cliapp.AppException('failed to create workspace: %s' %
                                          dirname)

        os.mkdir(os.path.join(dirname, '.morph'))
        self.app.status(msg='Initialized morph workspace', chatty=True)

    def workspace(self, args):
        '''Find morph workspace directory from current working directory.'''

        self.app.output.write('%s\n' % self.deduce_workspace())

    def branch(self, args):
        '''Branch the whole system.'''

        if len(args) not in [2, 3]:
            raise cliapp.AppException('morph branch needs name of branch '
                                      'as parameter')

        repo = args[0]
        new_branch = args[1]
        commit = 'master' if len(args) == 2 else args[2]

        # Create the system branch directory.
        workspace = self.deduce_workspace()
        branch_dir = os.path.join(workspace, new_branch)
        os.makedirs(branch_dir)

        try:
            # Create a .morph-system-branch directory to clearly identify
            # this directory as a morph system branch.
            os.mkdir(os.path.join(branch_dir, '.morph-system-branch'))

            # Remember the system branch name and the repository we branched
            # off from initially.
            self.set_branch_config(branch_dir, 'branch.name', new_branch)
            self.set_branch_config(branch_dir, 'branch.root', repo)

            # Generate a UUID for the branch. We will use this for naming
            # temporary refs, e.g. building.
            self.set_branch_config(branch_dir, 'branch.uuid', uuid.uuid4().hex)

            # Clone into system branch directory.
            repo_dir = os.path.join(branch_dir, self.convert_uri_to_path(repo))
            self.clone_to_directory(repo_dir, repo, commit)

            # Check if branch already exists locally or in a remote
            if self.resolve_ref(repo_dir, new_branch) is not None:
                raise cliapp.AppException('branch %s already exists in '
                                          'repository %s' % (new_branch, repo))

            # Create a new branch in the local morphs repository.
            self.app.runcmd(['git', 'checkout', '-b', new_branch, commit],
                            cwd=repo_dir)
        except:
            self.remove_branch_dir_safe(workspace, new_branch)
            raise

    def checkout(self, args):
        '''Check out an existing system branch.'''

        if len(args) != 2:
            raise cliapp.AppException('morph checkout needs a repo and the '
                                      'name of a branch as parameters')

        repo = args[0]
        system_branch = args[1]

        # Create the system branch directory.
        workspace = self.deduce_workspace()
        branch_dir = os.path.join(workspace, system_branch)
        os.makedirs(branch_dir)

        try:
            # Create a .morph-system-branch directory to clearly identify
            # this directory as a morph system branch.
            os.mkdir(os.path.join(branch_dir, '.morph-system-branch'))

            # Remember the system branch name and the repository we
            # branched off from.
            self.set_branch_config(branch_dir, 'branch.name', system_branch)
            self.set_branch_config(branch_dir, 'branch.root', repo)

            # Generate a UUID for the branch.
            self.set_branch_config(branch_dir, 'branch.uuid', uuid.uuid4().hex)

            # Clone into system branch directory.
            repo_dir = os.path.join(branch_dir, self.convert_uri_to_path(repo))
            self.clone_to_directory(repo_dir, repo, system_branch)
        except:
            self.remove_branch_dir_safe(workspace, system_branch)
            raise

    def show_system_branch(self, args):
        '''Print name of current system branch.'''

        branch, dirname = self.deduce_system_branch()
        self.app.output.write('%s\n' % branch)

    def show_branch_root(self, args):
        '''Print name of the repository that was branched off from.'''

        workspace = self.deduce_workspace()
        system_branch, branch_dir = self.deduce_system_branch()
        branch_root = self.get_branch_config(branch_dir, 'branch.root')
        self.app.output.write('%s\n' % branch_root)

    def checkout_repository(self, branch_dir, repo, ref, parent_ref=None):
        '''Make a chunk or stratum repository available for a system branch

        We ensure the 'system_branch' ref within 'repo' is checked out,
        creating it from 'parent_ref' if required.

        The function aims for permissiveness, so users can try to fix any
        weirdness they have caused in the repos with another call to 'morph
        edit'.

        '''

        parent_ref = parent_ref or ref

        repo_dir = self.find_repository(branch_dir, repo)
        if repo_dir is None:
            repo_url = self.resolve_reponame(repo)
            repo_dir = os.path.join(branch_dir, self.convert_uri_to_path(repo))
            self.clone_to_directory(repo_dir, repo, parent_ref)

        if self.resolve_ref(repo_dir, ref) is None:
            self.log_change(repo, 'branch "%s" created from "%s"' %
                            (ref, parent_ref))
            self.app.runcmd(['git', 'checkout', '-b', ref], cwd=repo_dir)
        else:
            # git copes even if the system_branch ref is already checked out
            self.app.runcmd(['git', 'checkout', ref], cwd=repo_dir)
        return repo_dir

    def edit_stratum(self, system_branch, branch_dir, branch_root_dir,
                     stratum):
        # Make the stratum repository and the ref available locally.
        stratum_repo_dir = self.checkout_repository(
            branch_dir, stratum['repo'], system_branch,
            parent_ref=stratum['ref'])

        # Check if we need to change anything at all.
        if stratum['ref'] != system_branch:
            # If the stratum is in the same repository as the system,
            # copy its morphology from its source ref into the system branch.
            if branch_root_dir == stratum_repo_dir:
                stratum_morphology = self.load_morphology(
                    branch_root_dir, stratum['morph'], ref=stratum['ref'])
                self.save_morphology(
                    branch_root_dir, stratum['morph'], stratum_morphology)
                self.log_change(
                    stratum['repo'],
                    '"%s" copied from "%s" to "%s"' %
                    (stratum['morph'], stratum['ref'], system_branch))

            # Update the reference to the stratum in the system morphology.
            stratum['ref'] = system_branch

        return stratum_repo_dir

    def edit_chunk(self, system_branch, branch_dir, stratum_repo_dir, chunk):
        if 'unpetrify-ref' in chunk:
            chunk['ref'] = chunk['unpetrify-ref']
            del chunk['unpetrify-ref']

        # Make the chunk repository and the ref available locally.
        chunk_repo_dir = self.checkout_repository(
                branch_dir, chunk['repo'], system_branch,
                parent_ref=chunk['ref'])

        # Check if we need to update anything at all.
        if chunk['ref'] != system_branch:
            # Update the reference to the chunk in the stratum morphology.
            chunk['ref'] = system_branch

    def edit(self, args):
        '''Edit a component in a system branch.'''

        if len(args) not in (2, 3):
            raise cliapp.AppException(
                'morph edit must either get a system and a stratum '
                'or a system, a stratum and a chunk as arguments')

        workspace = self.deduce_workspace()
        system_branch, branch_dir = self.deduce_system_branch()

        # Find out which repository we branched off from.
        branch_root = self.get_branch_config(branch_dir, 'branch.root')
        branch_root_dir = self.find_repository(branch_dir, branch_root)

        system_name = args[0]
        stratum_name = args[1]
        chunk_name = args[2] if len(args) > 2 else None

        # Load the system morphology and find out which repo and ref
        # we need to edit the stratum.
        system_morphology = self.load_morphology(branch_root_dir, system_name)
        stratum = self.get_edit_info(system_name, system_morphology,
                                     stratum_name, collection='strata')
        stratum_repo_dir = self.edit_stratum(
            system_branch, branch_dir, branch_root_dir, stratum)
        self.save_morphology(branch_root_dir, system_name,
                             system_morphology)
        self.log_change(branch_root,
                        '"%s" now includes "%s" from "%s"' %
                        (system_name, stratum_name, system_branch))

        if chunk_name:
            # Load the stratum morphology and find out which repo and ref
            # we need to edit the chunk.
            stratum_morphology = self.load_morphology(stratum_repo_dir,
                                                      stratum_name)
            chunk = self.get_edit_info(stratum_name, stratum_morphology,
                                       chunk_name, collection='chunks')
            self.edit_chunk(system_branch, branch_dir, stratum_repo_dir, chunk)
            self.save_morphology(stratum_repo_dir, stratum_name,
                                 stratum_morphology)
            self.log_change(stratum['repo'],
                            '"%s" now includes "%s" from "%s"' %
                            (stratum_name, chunk_name, system_branch))

        self.print_changelog('The following changes were made but have not '
                             'been comitted')

    def petrify(self, args):
        '''Convert all chunk refs in a branch to be fixed SHA1s

        This allows the developer to work on a feature in isolation, without
        changes from upstream breaking the world under their feet.

        Strata refs are not petrified, because they must all be edited to set
        the new chunk refs, which requires branching them all for the current
        branch - so they will not be updated outside of the user's control in
        any case.

        '''

        if len(args) != 0:
            raise cliapp.AppException('morph petrify takes no arguments')

        workspace = self.deduce_workspace()
        branch, branch_path = self.deduce_system_branch()
        root_repo = self.get_branch_config(branch_path, 'branch.root')
        root_repo_dir = self.find_repository(branch_path, root_repo)

        lrc, rrc = morphlib.util.new_repo_caches(self.app)

        for f in glob.glob(os.path.join(root_repo_dir, '*.morph')):
            name = os.path.basename(f)[:-len('.morph')]
            morphology = self.load_morphology(root_repo_dir, name)
            if morphology['kind'] != 'system':
                continue

            for stratum_info in morphology['strata']:
                repo_dir = self.edit_stratum(
                    branch, branch_path, root_repo_dir, stratum_info)

                stratum = self.load_morphology(repo_dir, stratum_info['morph'])

                for chunk_info in stratum['chunks']:
                    if 'unpetrify-ref' not in chunk_info:
                        commit_sha1, tree_sha1 = self.app.resolve_ref(
                            lrc, rrc, chunk_info['repo'], chunk_info['ref'],
                            update=not self.app.settings['no-git-update'])
                        chunk_info['unpetrify-ref'] = chunk_info['ref']
                        chunk_info['ref'] = commit_sha1
                self.save_morphology(repo_dir, stratum_info['morph'], stratum)

            self.save_morphology(root_repo_dir, name, morphology)

        self.print_changelog('The following changes were made but have not '
                             'been comitted')

    def unpetrify(self, args):
        '''Reverse the process of petrification

        Unpetrifies all chunk refs in a branch that were previously petrified.
        Makes no attempt to 'unedit' strata that were branched solely so they
        could be petrified.

        If a branch is petrified and then branched from, the child branch can
        be unpetrified independently of the parent.

        '''

        if len(args) != 0:
            raise cliapp.AppException('morph unpetrify takes no arguments')

        workspace = self.deduce_workspace()
        branch, branch_path = self.deduce_system_branch()
        root_repo = self.get_branch_config(branch_path, 'branch.root')
        root_repo_dir = self.find_repository(branch_path, root_repo)

        for f in glob.glob(os.path.join(root_repo_dir, '*.morph')):
            name = os.path.basename(f)[:-len('.morph')]
            morphology = self.load_morphology(root_repo_dir, name)
            if morphology['kind'] != 'system':
                continue

            for stratum_info in morphology['strata']:
                repo_dir = self.edit_stratum(
                    branch, branch_path, root_repo_dir, stratum_info)

                stratum = self.load_morphology(repo_dir, stratum_info['morph'])

                for chunk_info in stratum['chunks']:
                    if 'unpetrify-ref' in chunk_info:
                        chunk_info['ref'] = chunk_info['unpetrify-ref']
                        del chunk_info['unpetrify-ref']
                self.save_morphology(repo_dir, stratum_info['morph'], stratum)

            self.save_morphology(root_repo_dir, name, morphology)

        self.print_changelog('The following changes were made but have not '
                             'been comitted')

    def load_morphology_pair(self, repo_dir, ref, name):
        '''Load two versions of a morphology and check for major conflicts

        Returns the version at 'ref' (if it exists) and the on-disk version.

        '''

        new = self.load_morphology(repo_dir, name)
        try:
            old = self.load_morphology(repo_dir, name, ref=ref)
        except cliapp.AppException as e:
            return None, new

        if old['name'] != new['name']:
            # We should enforce this in validation during load_morphology()
            # rather than having to check it here
            raise cliapp.AppException(
                'merge confict: "name" of morphology %s (name should '
                'always match filename)' % name)
        if old['kind'] != new['kind']:
            raise cliapp.AppException(
                'merge conflict: "kind" of morphology %s' % name)

        return old, new

    def merge_repo(self, name, from_dir, from_branch, to_dir, to_branch,
                   commit = False):
        '''Merge changes for a system branch in a specific repository'''

        if self.get_uncommitted_changes(from_dir) != []:
            raise cliapp.AppException('repository %s has uncommitted '
                                      'changes' % from_dir)
        # repo must be made into a URL to avoid ':' in pathnames confusing git
        from_url = urlparse.urljoin('file://', from_dir)
        self.app.runcmd(['git', 'pull', '--no-commit', '--no-ff', from_url,
                        from_branch], cwd=to_dir)
        if commit:
            msg = "Merge system branch '%s'" % from_branch
            self.app.runcmd(['git', 'commit', '-m%s' % msg], cwd=to_dir)

    def merge(self, args):
        '''Pull and merge changes from a system branch into the current one.'''

        if len(args) != 1:
            raise cliapp.AppException('morph merge requires a system branch '
                                      'name as its argument')

        workspace = self.deduce_workspace()
        from_branch = args[0]
        from_branch_dir = self.find_system_branch(workspace, from_branch)
        to_branch, to_branch_dir = self.deduce_system_branch()

        if from_branch_dir is None:
            raise cliapp.AppException('branch %s must be checked out before '
                                      'it can be merged' % from_branch)

        root_repo = self.get_branch_config(from_branch_dir, 'branch.root')
        other_root_repo = self.get_branch_config(to_branch_dir, 'branch.root')
        if root_repo != other_root_repo:
            raise cliapp.AppException('branches do not share a root '
                                      'repository : %s vs %s' %
                                      (root_repo, other_root_repo))

        def merge_chunk(old_ci, ci):
            from_repo = self.find_repository(from_branch_dir, old_ci['repo'])
            to_repo = self.checkout_repository(
                to_branch_dir, ci['repo'], ci['ref'])
            self.merge_repo(ci['repo'], from_repo, from_branch,
                            to_repo, ci['ref'], commit=True)

        def merge_stratum(old_si, si):
            from_repo = self.find_repository(from_branch_dir, old_si['repo'])
            to_repo = self.checkout_repository(
                to_branch_dir, si['repo'], si['ref'])

            if to_repo not in dirty_repos:
                self.merge_repo(si['repo'], from_repo, from_branch,
                                to_repo, si['ref'], commit=False)
                dirty_repos.add(to_repo)
            old_stratum, stratum = self.load_morphology_pair(
                to_repo, old_si['ref'], si['morph'])

            changed = False
            edited_chunks = [ci for ci in stratum['chunks']
                             if ci['ref'] == from_branch]
            for ci in edited_chunks:
                for old_ci in old_stratum['chunks']:
                    if old_ci['repo'] == ci['repo']:
                        break
                else:
                    raise cliapp.AppException(
                        'chunk %s was added within this branch and '
                        'subsequently edited. This is not yet supported: '
                        'refusing to merge.' % ci['name'])
                changed = True
                ci['ref'] = old_ci['ref']
                merge_chunk(old_ci, ci)
            if changed:
                self.save_morphology(to_repo, si['morph'], stratum)
                self.app.runcmd(['git', 'add', si['morph'] + '.morph'],
                                cwd=to_repo)

        from_root_dir = self.find_repository(from_branch_dir, root_repo)
        to_root_dir = self.find_repository(to_branch_dir, root_repo)
        self.app.runcmd(['git', 'checkout', to_branch], cwd=to_root_dir)
        self.merge_repo(root_repo, from_root_dir, from_branch,
                        to_root_dir, to_branch, commit=False)
        dirty_repos = set([to_root_dir])

        for f in glob.glob(os.path.join(to_root_dir, '*.morph')):
            name = os.path.basename(f)[:-len('.morph')]
            old_morphology, morphology = self.load_morphology_pair(
                to_root_dir, to_branch, name)

            if morphology['kind'] == 'system':
                changed = False
                edited_strata = [si for si in morphology['strata']
                                 if si['ref'] == from_branch]
                for si in edited_strata:
                    for old_si in old_morphology['strata']:
                        # We make no attempt at rename / move detection
                        if old_si['morph'] == si['morph'] \
                                and old_si['repo'] == si['repo']:
                            break
                    else:
                        raise cliapp.AppException(
                            'stratum %s was added within this branch and '
                            'subsequently edited. This is not yet supported: '
                            'refusing to merge.' % si['morph'])
                    changed = True
                    si['ref'] = old_si['ref']
                    merge_stratum(old_si, si)
                if changed:
                    self.save_morphology(to_root_dir, name, morphology)
                    self.app.runcmd(['git', 'add', f], cwd=to_root_dir)

        for repo_dir in dirty_repos:
            # Repo will often turn out to not be dirty: if the changes we
            # merged only updated refs to the system branch, we will have
            # changed them back again so that the index will now be empty.
            if morphlib.git.index_has_changes(self.app.runcmd, repo_dir):
                msg = "Merge system branch '%s'" % from_branch
                self.app.runcmd(['git', 'commit', '--all', '-m%s' % msg],
                                cwd=repo_dir)

    def build(self, args):
        if len(args) != 1:
            raise cliapp.AppException('morph build expects exactly one '
                                      'parameter: the system to build')

        system_name = args[0]

        # Deduce workspace and system branch and branch root repository.
        workspace = self.deduce_workspace()
        branch, branch_dir = self.deduce_system_branch()
        branch_root = self.get_branch_config(branch_dir, 'branch.root')
        branch_uuid = self.get_branch_config(branch_dir, 'branch.uuid')

        # Generate a UUID for the build.
        build_uuid = uuid.uuid4().hex

        self.app.status(msg='Starting build %(uuid)s', uuid=build_uuid)

        self.app.status(msg='Collecting morphologies involved in '
                            'building %(system)s from %(branch)s',
                            system=system_name, branch=branch)

        # Get repositories of morphologies involved in building this system
        # from the current system branch.
        build_repos = self.get_system_build_repos(
                branch, branch_dir, branch_root, system_name)

        # Generate temporary build ref names for all these repositories.
        self.generate_build_ref_names(build_repos, branch_uuid)

        # Create the build refs for all these repositories and commit
        # all uncommitted changes to them, updating all references
        # to system branch refs to point to the build refs instead.
        self.update_build_refs(build_repos, branch, build_uuid)

        # Push the temporary build refs.
        self.push_build_refs(build_repos)

        # Run the build.
        build_command = morphlib.buildcommand.BuildCommand(self.app)
        build_command = self.app.hookmgr.call('new-build-command',
                                              build_command)
        build_command.build([branch_root,
                             build_repos[branch_root]['build-ref'],
                             system_name])

        # Delete the temporary refs on the server.
        self.delete_remote_build_refs(build_repos)

        self.app.status(msg='Finished build %(uuid)s', uuid=build_uuid)

    def get_system_build_repos(self, system_branch, branch_dir,
                               branch_root, system_name):
        build_repos = {}

        def prepare_repo_info(repo, dirname):
            build_repos[repo] = {
                'dirname': dirname,
                'systems': [],
                'strata': [],
                'chunks': []
            }

        def add_morphology_info(info, category):
            repo = info['repo']
            if repo in build_repos:
                repo_dir = build_repos[repo]['dirname']
            else:
                repo_dir = self.find_repository(branch_dir, repo)
            if repo_dir:
                if not repo in build_repos:
                    prepare_repo_info(repo, repo_dir)
                build_repos[repo][category].append(info['morph'])
            return repo_dir

        # Add repository and morphology of the system.
        branch_root_dir = self.find_repository(branch_dir, branch_root)
        prepare_repo_info(branch_root, branch_root_dir)
        build_repos[branch_root]['systems'].append(system_name)

        # Traverse and add repositories and morphologies involved in
        # building this system from the system branch.
        system_morphology = self.load_morphology(branch_root_dir, system_name)
        for info in system_morphology['strata']:
            if info['ref'] == system_branch:
                repo_dir = add_morphology_info(info, 'strata')
                if repo_dir:
                    stratum_morphology = self.load_morphology(
                            repo_dir, info['morph'])
                    for info in stratum_morphology['chunks']:
                        if info['ref'] == system_branch:
                            add_morphology_info(info, 'chunks')

        return build_repos

    def inject_build_refs(self, morphology, build_repos):
        # Starting from a system or stratum morphology, update all ref
        # pointers of strata or chunks involved in a system build (represented
        # by build_repos) to point to temporary build refs of the repos
        # involved in the system build.
        def inject_build_ref(info):
            if info['repo'] in build_repos and (
                    info['morph'] in build_repos[info['repo']]['strata'] or
                    info['morph'] in build_repos[info['repo']]['chunks']):
                info['ref'] = build_repos[info['repo']]['build-ref']
        if morphology['kind'] == 'system':
            for info in morphology['strata']:
                inject_build_ref(info)
        elif morphology['kind'] == 'stratum':
            for info in morphology['chunks']:
                inject_build_ref(info)

    def generate_build_ref_names(self, build_repos, branch_uuid):
        for repo, info in build_repos.iteritems():
            repo_dir = info['dirname']
            repo_uuid = self.get_repo_config(repo_dir, 'morph.uuid')
            build_ref = os.path.join(self.app.settings['build-ref-prefix'],
                                     branch_uuid, repo_uuid)
            info['build-ref'] = build_ref

    def update_build_refs(self, build_repos, system_branch, build_uuid):
        # Define the committer.
        committer_name = 'Morph (on behalf of %s)' % \
            (morphlib.git.get_user_name(self.app.runcmd))
        committer_email = '%s@%s' % \
            (os.environ.get('LOGNAME'), socket.gethostname())

        for repo, info in build_repos.iteritems():
            repo_dir = info['dirname']
            build_ref = info['build-ref']

            self.app.status(msg='%(repo)s: Creating build branch', repo=repo)

            # Obtain parent SHA1 for the temporary ref tree to be committed.
            # This will either be the current commit of the temporary ref or
            # HEAD in case the temporary ref does not exist yet.
            parent_sha1 = self.resolve_ref(repo_dir, build_ref)
            if not parent_sha1:
                parent_sha1 = self.resolve_ref(repo_dir, system_branch)

            # Prepare an environment with our internal index file.
            # This index file allows us to commit changes to a tree without
            # git noticing any change in working tree or its own index.
            env = dict(os.environ)
            env['GIT_INDEX_FILE'] = os.path.join(
                    repo_dir, '.git', 'morph-index')
            env['GIT_COMMITTER_NAME'] = committer_name
            env['GIT_COMMITTER_EMAIL'] = committer_email

            # Read tree from parent or current HEAD into the morph index.
            self.app.runcmd(['git', 'read-tree', parent_sha1],
                            cwd=repo_dir, env=env)

            self.app.status(msg='%(repo)s: Adding uncommited changes to '
                                'build branch', repo=repo)

            # Add all local, uncommitted changes to our internal index.
            changed_files = self.get_uncommitted_changes(repo_dir, env)
            self.app.runcmd(['git', 'add'] + changed_files,
                            cwd=repo_dir, env=env)

            self.app.status(msg='%(repo)s: Update morphologies to use '
                                'build branch instead of "%(branch)s"',
                            repo=repo, branch=system_branch)

            # Update all references to the system branches of strata
            # and chunks to point to the temporary refs, which is needed
            # for building.
            filenames = info['systems'] + info['strata']
            for filename in filenames:
                # Inject temporary refs in the right places in each morphology.
                morphology = self.load_morphology(repo_dir, filename)
                self.inject_build_refs(morphology, build_repos)
                handle, tmpfile = tempfile.mkstemp(suffix='.morph')
                self.save_morphology(repo_dir, tmpfile, morphology)

                morphology_sha1 = self.app.runcmd(
                        ['git', 'hash-object', '-t', 'blob', '-w', tmpfile],
                        cwd=repo_dir, env=env)

                self.app.runcmd(
                        ['git', 'update-index', '--cacheinfo',
                         '100644', morphology_sha1, '%s.morph' % filename],
                        cwd=repo_dir, env=env)

                # Remove the temporary morphology file.
                os.remove(tmpfile)

            # Create a commit message including the build UUID. This allows us
            # to collect all commits of a build across repositories and thereby
            # see the changes made to the entire system between any two builds.
            message = 'Morph build %s\n\nSystem branch: %s\n' % \
                      (build_uuid, system_branch)

            # Write and commit the tree and update the temporary build ref.
            tree = self.app.runcmd(
                    ['git', 'write-tree'], cwd=repo_dir, env=env).strip()
            commit = self.app.runcmd(
                    ['git', 'commit-tree', tree, '-p', parent_sha1],
                     feed_stdin=message, cwd=repo_dir, env=env).strip()
            self.app.runcmd(
                    ['git', 'update-ref', '-m', message,
                     'refs/heads/%s' % build_ref, commit],
                    cwd=repo_dir, env=env)

    def push_build_refs(self, build_repos):
        for repo, info in build_repos.iteritems():
            self.app.status(msg='%(repo)s: Pushing build branch', repo=repo)
            self.app.runcmd(['git', 'push', 'origin', '%s:%s' %
                             (info['build-ref'], info['build-ref'])],
                            cwd=info['dirname'])

    def delete_remote_build_refs(self, build_repos):
        for repo, info in build_repos.iteritems():
            self.app.status(msg='%(repo)s: Deleting remote build branch',
                            repo=repo)
            self.app.runcmd(['git', 'push', 'origin',
                             ':%s' % info['build-ref']], cwd=info['dirname'])

    def foreach(self, args):
        '''Run a command in each repository checked out in a system branch

        For simplicity, this simply iterates repositories in the directory
        rather than walking through the morphologies as 'morph merge' does.

        Morph will interpret switch arguments, so you should separate the
        command with --, as in the following example:

            morph foreach -- git status --short

        '''

        if len(args) == 0:
            raise cliapp.AppException('morph foreach expects a command to run')

        workspace = self.deduce_workspace()
        branch, branch_path = self.deduce_system_branch()
        root_repo_dir = self.get_branch_config(branch_path, 'branch.root')

        dirs = [d for d in self.walk_special_directories(
                    branch_path, special_subdir='.git')
                if os.path.basename(d) != root_repo_dir]
        dirs.sort()
        root_repo_path = os.path.join(branch_path, root_repo_dir)
        for d in [root_repo_path] + dirs:
            try:
                repo = self.get_repo_config(d, 'morph.repository')
            except cliapp.AppException:
                continue

            if d != root_repo_path:
                self.app.output.write('\n')
            self.app.output.write('%s\n' % repo)

            status, output, error = self.app.runcmd_unchecked(args, cwd=d)
            self.app.output.write(output)
            if status != 0:
                self.app.output.write(error)
                raise cliapp.AppException(
                    'Command failed at repo %s: %s' % (repo, ' '.join(args)))<|MERGE_RESOLUTION|>--- conflicted
+++ resolved
@@ -186,11 +186,7 @@
             self.app.settings['repo-alias'])
 
         # Get the repository into the cache; make sure it is up to date.
-<<<<<<< HEAD
-        self.app.status(msg='Updating git repository %(reponame)s',
-=======
         self.app.status(msg='Updating git repository %(reponame)s in cache',
->>>>>>> c03e6531
                         reponame=reponame)
         repo = cache.cache_repo(reponame)
         if not self.app.settings['no-git-update']:
