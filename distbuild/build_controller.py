--- conflicted
+++ resolved
@@ -190,15 +190,10 @@
                 distbuild.InitiatorDisconnect, None, None),
 
             ('annotating', distbuild.HelperRouter, distbuild.HelperResult,
-<<<<<<< HEAD
                 'annotating', self._maybe_handle_cache_response),
-            ('annotating', self, _Annotated, 'building',
-=======
-                'annotating', self._handle_cache_response),
             ('annotating', self, _AnnotationFailed, None,
                 self._notify_annotation_failed),
             ('annotating', self, _Annotated, 'building', 
->>>>>>> fd401327
                 self._queue_worker_builds),
             ('annotating', self._initiator_connection,
                 distbuild.InitiatorDisconnect, None, None),
@@ -330,10 +325,6 @@
             artifact.state = UNKNOWN
             artifact_names.append(self._artifact_filename(artifact))
 
-<<<<<<< HEAD
-    def _maybe_handle_cache_response(self, event_source, event):
-        distbuild.crash_point()
-=======
         map_build_graph(self._artifact, set_state_and_append)
 
         url = urlparse.urljoin(self._artifact_cache_server, '/1.0/artifacts')
@@ -343,14 +334,13 @@
             headers={'Content-type': 'application/json'},
             body=json.dumps(artifact_names),
             method='POST')
->>>>>>> fd401327
 
         request = distbuild.HelperRequest(msg)
         self.mainloop.queue_event(distbuild.HelperRouter, request)
         logging.debug('Made cache request for state of artifacts '
             '(helper id: %s)' % self._helper_id)
 
-    def _handle_cache_response(self, event_source, event):
+    def _maybe_handle_cache_response(self, event_source, event):
         logging.debug('Got cache response: %s' % repr(event.msg))
 
         def set_status(artifact):
@@ -536,9 +526,6 @@
 
         self._queue_worker_builds(None, event)
 
-<<<<<<< HEAD
-    def _maybe_notify_build_failed(self, event_source, event):
-=======
     def _notify_annotation_failed(self, event_source, event):
         errmsg = ('Failed to annotate build graph: http request got %d'
             % event.http_status_code)
@@ -547,8 +534,7 @@
         failed = BuildFailed(self._request['id'], errmsg)
         self.mainloop.queue_event(BuildController, failed)
 
-    def _notify_build_failed(self, event_source, event):
->>>>>>> fd401327
+    def _maybe_notify_build_failed(self, event_source, event):
         distbuild.crash_point()
 
         if event.msg['id'] != self._request['id']:
