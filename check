#!/bin/sh
#
# Run test suite for morph.
#
# Copyright (C) 2011, 2012  Codethink Limited
# 
# This program is free software; you can redistribute it and/or modify
# it under the terms of the GNU General Public License as published by
# the Free Software Foundation; version 2 of the License.
# 
# This program is distributed in the hope that it will be useful,
# but WITHOUT ANY WARRANTY; without even the implied warranty of
# MERCHANTABILITY or FITNESS FOR A PARTICULAR PURPOSE.  See the
# GNU General Public License for more details.
# 
# You should have received a copy of the GNU General Public License along
# with this program; if not, write to the Free Software Foundation, Inc.,
# 51 Franklin Street, Fifth Floor, Boston, MA 02110-1301 USA.

set -e

python setup.py clean check
cmdtest tests
<<<<<<< HEAD
if [ $(whoami) = root ] && command -v mkfs.btrfs > /dev/null
then
    cmdtest tests.as-root
fi
=======
cmdtest tests.branching
>>>>>>> 9e18d7cc

if [ -d .git ];
then
    echo "Checking copyright statements"
    git ls-files | xargs scripts/check-copyright-year
    
    echo 'Checking source code for silliness'
    git ls-files |
    grep -v '\.gz$' |
    while read x
    do
        if tr -cd '\t' < "$x" | grep . > /dev/null
        then
            echo "ERROR: $x contains TAB characters" 1>&2
            errors=1
        fi

        case "$x" in
            wget-list|baserock-bootstrap)
                ;;
            *)
                if awk 'length > 79' "$x" | grep . > /dev/null
                then
                    echo "ERROR: $x has lines longer than 79 chars" 1>&2
                    errors=1
                fi
                ;;
        esac
    done
fi
exit $errors<|MERGE_RESOLUTION|>--- conflicted
+++ resolved
@@ -21,14 +21,11 @@
 
 python setup.py clean check
 cmdtest tests
-<<<<<<< HEAD
+cmdtest tests.branching
 if [ $(whoami) = root ] && command -v mkfs.btrfs > /dev/null
 then
     cmdtest tests.as-root
 fi
-=======
-cmdtest tests.branching
->>>>>>> 9e18d7cc
 
 if [ -d .git ];
 then
